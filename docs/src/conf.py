--- conflicted
+++ resolved
@@ -25,16 +25,12 @@
 
 # Add any Sphinx extension module names here, as strings. They can be extensions
 # coming with Sphinx (named 'sphinx.ext.*') or your custom ones.
-<<<<<<< HEAD
 extensions = [
     'sphinx.ext.autodoc',
     'sphinx.ext.autosummary',
-    'sphinx.ext.napoleon'
+    'sphinx.ext.napoleon',
+    'sphinx.ext.imgmath'
 ]
-
-=======
-extensions = ['sphinx.ext.autodoc', 'sphinxcontrib.napoleon', 'sphinx.ext.imgmath']
->>>>>>> 46446065
 autoclass_content = "both"
 
 # Add any paths that contain templates here, relative to this directory.
