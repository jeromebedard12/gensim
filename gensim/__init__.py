--- conflicted
+++ resolved
@@ -8,11 +8,7 @@
 
 from gensim import parsing, corpora, matutils, interfaces, models, similarities, utils  # noqa:F401
 
-<<<<<<< HEAD
-__version__ = '4.0.0.dev0'
-=======
 __version__ = '4.0.0beta'
->>>>>>> 8624aa28
 
 logger = logging.getLogger('gensim')
 if not logger.handlers:  # To ensure reload() doesn't add another one
